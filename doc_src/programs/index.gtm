--- conflicted
+++ resolved
@@ -9,6 +9,10 @@
 
 <<CONT_S_START>>
 <small><a href="#programs">Antiprism&nbsp;Addon&nbsp;Programs</a></small>
+<<BARSPACE>>
+<small><a href="#downloads">Downloads</a></small>
+<<BARSPACE>>
+<small><a href="#projects">Online Viewer Project</a></small>
 <<BARSPACE>>
 <small><a href="#general">General&nbsp;Antiprism</a></small>
 <<CONT_S_END>>
@@ -24,47 +28,42 @@
 
 <b>Conversion</b>
 <ul>
-<li><a href="off2txt.html">off2txt</a> - convert an OFF file to Hedron format
+<li><a href="off2txt.html">off2txt</a> - Convert an OFF file to Hedron format
+<li><a href="m2off.html">m2off</a> - Convert a LiveGraphics3D 'm' file to OFF format
+<li><a href="off2m.html">off2m</a> - Convert an OFF file to LiveGraphics3D 'm' format
+<li><a href="vr1tovr2.html">vr1tovr2</a> - Convert vrml 1.0 to vrml 2.0 via vrml1tovrml2.exe <a href="https://www.interocitors.com/polyhedra/vr1tovr2/index.html">(See here)</a>
 </ul>
 
 <b>Manipulation</b>
 <ul>
-<li><a href="off_sym.html">off_sym</a> - embed symmetry elements into an off file
+<li><a href="alt_color.html">alt_color</a> - Alternate Color Methods
+<li><a href="off_sym.html">off_sym</a> - Embed symmetry elements into an OFF file
 </ul>
 
 <b>Models</b>
 <ul>
-<li><a href="kaleido.html">kaleido</a> - uniform polyhedra, ported for off file output (Zvi Har'El)
+<li><a href="snoflake.html">snoflake</a> - Generate Snow Flake like models
+<li><a href="kaleido.html">kaleido</a> - Uniform Polyhedra, ported for OFF file output (Zvi Har'El)
 </ul>
 
-<<<<<<< HEAD
 <br>
-=======
-<h3><a name="extra">
-Extra Programs
-</a></h3>
-
-Extra programs are more loosely related to polyhedra, incomplete or of
-limited use. They are provided for interest only.
-<ul>
-<li><a href="rotegrity.html">rotegrity</a> - make rotegrity and nexorede models
-<li><a href="sweep_edges.html">sweep_edges</a> - sweep edges to make a surface
-<li><a href="mmop_origami.html">mmop_origami</a> - multimodular origami polyhedra
-<li><a href="poly_weave.html">poly_weave</a> - weave based on a polyhedron
-<li><a href="spidron.html">spidron</a> - spidronise a polyhedron
-<li><a href="dome_layer.html">dome_layer</a> - dome strut arrangements
-<li><a href="jitterbug.html">jitterbug</a> - jitterbug transformation
-<li><a href="lat_grid.html">lat_grid</a> - lattices and grids with integer coordinates
-<li><a href="string_art.html">string_art</a> - string figures
-</ul>
->>>>>>> c55cbfe0
 
 <h3><a name="python">
 Python Programs
 </a></h3>
 
+<b>Models</b>
 <ul>
-(coming soon)
+<li><a href="color_wheel.html">color_wheel.py</a> - Make various color wheels
+<li><a href="embeddip.html">embeddip.py</a> - Embed a dipyramid within a Cube in various positions
+<li><a href="inscribe.html">inscribe.py</a> - Inscribe one OFF model inside another OFF model
+<li><a href="kaufman.html">kaufman.py</a> - Make a convex hull of a base model merged with it's canonical reciprocal
+<li><a href="trapstel.html">trapstel.py</a> - Make a Trapezohedron that is both dual and stellation to an antiprism
+</ul>
+<b>Utilities</b>
+<ul>
+<li><a href="rotyz.html">rotyz.py</a> - Rotate an element of an OFF file to Y (0,1,0) and a second element to Z (0,0,1)
+<li><a href="stepview.html">stepview.py</a> - Step through and view OFF or OBJ files in a directory
 </ul>
 
 <br>
@@ -74,8 +73,30 @@
 </a></h3>
 
 <ul>
-<li><a href="https://www.interocitors.com/polyhedra/webview/">Webview</a>
-    - 3D viewing using a web browser
+<li><a href="https://www.interocitors.com/polyhedra/webview/">Webview</a> - 3D viewing using a web browser (link)
+<ul>
+<li><a href="offview.html">offview.py</a> - View an OFF file with an online html browser OFF file viewer
+<li><a href="x3dview.html">x3dview.py</a> - View VRML/X3D file with an online html browser VRML/X3D file viewer
+</ul>
+<br>
+<li>Online Test Pages
+<ul>
+  <li><a href="https://www.interocitors.com/polyhedra/offview/off_test/index.html" target="_blank">Simple-Off-Viewer Test Page</a><br></li>
+  <li><a href="https://www.interocitors.com/polyhedra/x3dview/x3d_test/index.html" target="_blank">X3D/VRML Test Page</a><br></li>
+  <li><a href="https://www.interocitors.com/polyhedra/showoff/off_test/index.html" target="_blank">Show-off Test Page</a><br></li>
+</ul>
+</ul>
+
+<br>
+
+<h3><a name="downloads">
+Download (coming soon)
+</a></h3>
+
+<ul>
+<li><a href="https://www.interocitors.com/polyhedra">Windows</a>
+<li><a href="https://www.interocitors.com/polyhedra">Linux</a>
+<li><a href="https://www.interocitors.com/polyhedra">Python</a>
 </ul>
 
 <br>
