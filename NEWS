--- conflicted
+++ resolved
@@ -6,21 +6,9 @@
             stellate: polyhedron stellations (Roger Kaufman)
             miller: Miller's stellations of the icosahedron (Roger Kaufman)
             wythoff: Wythoff-style tilings on various surfaces
-            kaleido: Legacy program ported to Antiprism (Roger Kaufman)
-            radial: Color by symmetry radiating from axes (Roger Kaufman)
          Changes
             poly_weave: moved to unsupported programs
-<<<<<<< HEAD
-            off2obj: added optional mtl file output
-            canonical: works on more models and code reorganization
-              added new planarization and display options
-            conway: changed to use wythoff engine while keeping legacy
-              code by George Hart. Enhancements and additional operators
-              to original conway operators
-            waterman: option to fill interior points
-=======
             off_util: removed -E
->>>>>>> d4a72f88
          Fixes
             pol_recip: dual vertices for very small faces
             poly_weave: input can be non-closed surface
